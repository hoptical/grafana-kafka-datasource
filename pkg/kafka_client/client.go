--- conflicted
+++ resolved
@@ -49,18 +49,14 @@
 	TLSClientCert     string `json:"tlsClientCert"`
 	TLSClientKey      string `json:"tlsClientKey"`
 	// Advanced settings
-<<<<<<< HEAD
 	Timeout int32 `json:"timeout"` // ms; primary timeout
 	// Avro Configuration
 	MessageFormat          string `json:"messageFormat"`
 	SchemaRegistryUrl      string `json:"schemaRegistryUrl"`
 	SchemaRegistryUsername string `json:"schemaRegistryUsername"`
 	SchemaRegistryPassword string `json:"schemaRegistryPassword"`
-=======
-	Timeout         int32 `json:"timeout"` // ms; primary timeout
-	FlattenMaxDepth int   `json:"flattenMaxDepth"`
-	FlattenFieldCap int   `json:"flattenFieldCap"`
->>>>>>> a27df303
+	FlattenMaxDepth        int    `json:"flattenMaxDepth"`
+	FlattenFieldCap        int    `json:"flattenFieldCap"`
 }
 
 type KafkaClient struct {
