--- conflicted
+++ resolved
@@ -214,18 +214,14 @@
 
 	fields := []*data.Field{timeField}
 
-<<<<<<< HEAD
-	// Add partition field
-	frame.Fields = append(frame.Fields, data.NewField("partition", nil, make([]int32, 1)))
-	frame.Fields[1].Set(0, partition)
-=======
+	fields := []*data.Field{timeField}
+
 	// Add partition field when consuming from multiple partitions
 	if len(partitions) > 1 {
 		partitionField := data.NewField("partition", nil, make([]int32, 1))
 		partitionField.Set(0, partition)
 		fields = append(fields, partitionField)
 	}
->>>>>>> a27df303
 
 	// Add offset field
 	offsetField := data.NewField("offset", nil, make([]int64, 1))
@@ -246,31 +242,7 @@
 		messageValue = wrappedValue
 	}
 
-<<<<<<< HEAD
-	log.DefaultLogger.Debug("Processing message value for flattening",
-		"messageValueType", fmt.Sprintf("%T", messageValue),
-		"isMap", fmt.Sprintf("%t", func() bool {
-			_, ok := messageValue.(map[string]interface{})
-			return ok
-		}()))
-
-	FlattenJSON("", messageValue, flat, 0, defaultFlattenMaxDepth, defaultFlattenFieldCap)
-
-	log.DefaultLogger.Debug("Flattened message data",
-		"flattenedFieldCount", len(flat),
-		"flattenedKeys", func() []string {
-			keys := make([]string, 0, len(flat))
-			for k := range flat {
-				keys = append(keys, k)
-			}
-			return keys
-		}())
-
-	fieldBuilder := NewFieldBuilder()
-	fieldIndex := len(frame.Fields)
-=======
 	FlattenJSON("", messageValue, flat, 0, sm.flattenMaxDepth, sm.flattenFieldCap)
->>>>>>> a27df303
 
 	// Collect keys and sort them for deterministic field ordering
 	keys := make([]string, 0, len(flat))
