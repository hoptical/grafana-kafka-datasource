--- conflicted
+++ resolved
@@ -52,14 +52,11 @@
   serverName?: string;
   // Advanced HTTP settings
   timeout?: number;
-<<<<<<< HEAD
   // Avro Configuration (moved to query level)
   schemaRegistryUrl?: string;
-=======
   // Advanced Json flattening settings
   flattenMaxDepth?: number;
   flattenFieldCap?: number;
->>>>>>> a27df303
 }
 
 // Default options used when creating a new Kafka datasource
