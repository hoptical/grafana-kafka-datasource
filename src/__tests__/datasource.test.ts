--- conflicted
+++ resolved
@@ -1,11 +1,8 @@
 import { of } from 'rxjs';
 import { DataSource } from '../datasource';
-<<<<<<< HEAD
 import { AutoOffsetReset, TimestampMode, MessageFormat, AvroSchemaSource, type KafkaQuery } from '../types';
-=======
-import { AutoOffsetReset, TimestampMode, type KafkaQuery } from '../types';
+
 import { deepFreeze } from '../test-utils/test-helpers';
->>>>>>> aba28491
 
 // Mock @grafana/runtime pieces used by DataSource
 let capturedPath: string | undefined;
