import React from 'react';
import { render, screen, fireEvent, waitFor } from '@testing-library/react';
import { QueryEditor } from '../QueryEditor';
<<<<<<< HEAD
import { AutoOffsetReset, TimestampMode, MessageFormat, defaultQuery, type KafkaQuery, AvroSchemaSource } from '../types';
=======
import { AutoOffsetReset, TimestampMode, defaultQuery, type KafkaQuery } from '../types';
import { deepFreeze } from '../test-utils/test-helpers';
>>>>>>> aba28491

// Mock @grafana/ui components
jest.mock('@grafana/ui', () => ({
  InlineField: ({ children, label }: any) => (
    <div data-testid="inline-field" aria-label={label}>
      {label && <label>{label}</label>}
      {children}
    </div>
  ),
  InlineFieldRow: ({ children }: any) => <div data-testid="inline-field-row">{children}</div>,
  Input: (props: any) => <input {...props} />,
  Select: ({ value, onChange, options, placeholder, id }: any) => (
    <select
      id={id}
      value={String(value)}
      onChange={(e) => {
        const selectedOption = options.find((opt: any) => String(opt.value) === e.target.value);
        if (selectedOption && onChange) {
          onChange(selectedOption);
        }
      }}
      data-testid="select"
    >
      <option value="">{placeholder}</option>
      {options?.map((option: any) => (
        <option key={option.value} value={String(option.value)}>
          {option.label}
        </option>
      ))}
    </select>
  ),
  Button: ({ children, onClick, disabled }: any) => (
    <button onClick={onClick} disabled={disabled}>
      {children}
    </button>
  ),
  Spinner: () => <div data-testid="spinner">Loading...</div>,
  Alert: ({ children, title, severity }: any) => (
    <div data-testid="alert" data-severity={severity}>
      {title && <h4>{title}</h4>}
      {children}
    </div>
  ),
  InlineLabel: ({ children }: any) => <label>{children}</label>,
}));

// Enhanced DataSource mock
const mockDs = {
  getTopicPartitions: jest.fn().mockResolvedValue([0, 1, 2]),
  searchTopics: jest.fn().mockResolvedValue(['topic1', 'topic2', 'my-topic']),
} as any;

const onChange = jest.fn();
const onRunQuery = jest.fn();

beforeEach(() => {
  jest.useFakeTimers();
  jest.clearAllMocks();
});
afterEach(() => {
  jest.runOnlyPendingTimers();
  jest.useRealTimers();
});

const renderEditor = (query?: Partial<KafkaQuery>) =>
  render(
    <QueryEditor
      datasource={mockDs}
      onChange={onChange}
      onRunQuery={onRunQuery}
      query={{ refId: 'A', ...defaultQuery, ...query } as KafkaQuery}
      app={'explore' as any}
    />
  );

describe('QueryEditor', () => {
  it('does not mutate frozen props', () => {
    const frozenQuery: KafkaQuery = deepFreeze({
      refId: 'A',
      topicName: '',
      partition: 'all',
      autoOffsetReset: AutoOffsetReset.LATEST,
      timestampMode: TimestampMode.Message,
      lastN: 100,
      messageFormat: MessageFormat.JSON,
    });
    expect(() => {
      render(
        <QueryEditor
          datasource={mockDs}
          onChange={onChange}
          onRunQuery={onRunQuery}
          query={frozenQuery}
          app={'explore' as any}
        />
      );
    }).not.toThrow();
  });
  it('disables browser autocomplete on topic input and shows suggestions panel', async () => {
    renderEditor({ topicName: '' });
    const input = screen.getByPlaceholderText('Enter topic name') as HTMLInputElement;

    // Verify autocomplete attributes are set
    expect(input.getAttribute('autocomplete')).toBe('off');
    expect(input.getAttribute('autocorrect')).toBe('off');
    expect(input.getAttribute('autocapitalize')).toBe('none');
    expect(input.getAttribute('spellcheck')).toBe('false');

    // Type to trigger search (debounced internally). We won't assert network; just UI flags.
    fireEvent.change(input, { target: { value: 'my' } });
    // Focus should allow suggestions container to toggle on
    fireEvent.focus(input);
  });

  it('renders Last N input only when mode is LAST_N', () => {
    const { rerender } = renderEditor({ autoOffsetReset: AutoOffsetReset.LATEST });
    // When mode is LATEST, the lastN input should not be present
    expect(document.getElementById('query-editor-last-n')).toBeNull();

    rerender(
      <QueryEditor
        datasource={mockDs}
        onChange={onChange}
        onRunQuery={onRunQuery}
        query={{ refId: 'A', ...defaultQuery, autoOffsetReset: AutoOffsetReset.LAST_N } as KafkaQuery}
        app={'explore' as any}
      />
    );

    // When mode is LAST_N, the lastN input should be present
    expect(document.getElementById('query-editor-last-n')).toBeInTheDocument();
  });

  it('calls onChange when topic name changes', () => {
    renderEditor({ topicName: 'initial-topic' });
    const input = screen.getByPlaceholderText('Enter topic name') as HTMLInputElement;

    fireEvent.change(input, { target: { value: 'new-topic' } });

    expect(onChange).toHaveBeenCalledWith({
      refId: 'A',
      ...defaultQuery,
      topicName: 'new-topic',
    });
  });

  it('calls onChange and onRunQuery when partition changes', () => {
    // Start with a numeric partition so it's included in options before fetching
    renderEditor({ partition: 1 });
    const partitionSelect = document.getElementById('query-editor-partition') as HTMLSelectElement;

    // Change to 'all'
    fireEvent.change(partitionSelect, { target: { value: 'all' } });

    expect(onChange).toHaveBeenCalledWith(expect.objectContaining({ partition: 'all' }));
    expect(onRunQuery).toHaveBeenCalled();
  });

  it('calls onChange and onRunQuery when auto offset reset changes', () => {
    renderEditor({ autoOffsetReset: AutoOffsetReset.LATEST });
    const offsetSelect = screen.getAllByTestId('select')[1]; // Second select is offset

    fireEvent.change(offsetSelect, { target: { value: AutoOffsetReset.EARLIEST } });

    expect(onChange).toHaveBeenCalledWith({
      refId: 'A',
      ...defaultQuery,
      autoOffsetReset: AutoOffsetReset.EARLIEST,
    });
    expect(onRunQuery).toHaveBeenCalled();
  });

  it('sets default lastN value when switching to LAST_N mode', () => {
    renderEditor({ autoOffsetReset: AutoOffsetReset.LATEST });
    const offsetSelect = screen.getAllByTestId('select')[1];

    fireEvent.change(offsetSelect, { target: { value: AutoOffsetReset.LAST_N } });

    expect(onChange).toHaveBeenCalledWith({
      refId: 'A',
      ...defaultQuery,
      autoOffsetReset: AutoOffsetReset.LAST_N,
      lastN: 100,
    });
  });

  it('calls onChange and onRunQuery when lastN changes', () => {
    renderEditor({ autoOffsetReset: AutoOffsetReset.LAST_N, lastN: 100 });
    const lastNInput = document.getElementById('query-editor-last-n') as HTMLInputElement;

    fireEvent.change(lastNInput, { target: { value: '50' } });

    expect(onChange).toHaveBeenCalledWith({
      refId: 'A',
      ...defaultQuery,
      autoOffsetReset: AutoOffsetReset.LAST_N,
      lastN: 50,
    });
    expect(onRunQuery).toHaveBeenCalled();
  });

  it('clamps lastN values to valid range', () => {
    renderEditor({ autoOffsetReset: AutoOffsetReset.LAST_N, lastN: 100 });
    const lastNInput = document.getElementById('query-editor-last-n') as HTMLInputElement;

    // Test negative value gets clamped to 1
    fireEvent.change(lastNInput, { target: { value: '-5' } });
    expect(onChange).toHaveBeenCalledWith(expect.objectContaining({ lastN: 1 }));

    // Test zero gets clamped to 1
    fireEvent.change(lastNInput, { target: { value: '0' } });
    expect(onChange).toHaveBeenCalledWith(expect.objectContaining({ lastN: 1 }));

    // Test very large value gets clamped
    fireEvent.change(lastNInput, { target: { value: '10000000' } });
    expect(onChange).toHaveBeenCalledWith(expect.objectContaining({ lastN: 1000000 }));
  });

  it('calls onChange and onRunQuery when timestamp mode changes', () => {
    renderEditor({ timestampMode: TimestampMode.Now });
    const timestampSelect = screen.getAllByTestId('select')[2]; // Third select is timestamp mode

    fireEvent.change(timestampSelect, { target: { value: TimestampMode.Message } });

    expect(onChange).toHaveBeenCalledWith({
      refId: 'A',
      ...defaultQuery,
      timestampMode: TimestampMode.Message,
    });
    expect(onRunQuery).toHaveBeenCalled();
  });

  it('shows warning alert for non-LATEST offset modes', () => {
    const { rerender } = renderEditor({ autoOffsetReset: AutoOffsetReset.LATEST });
    expect(screen.queryByTestId('alert')).toBeNull();

    rerender(
      <QueryEditor
        datasource={mockDs}
        onChange={onChange}
        onRunQuery={onRunQuery}
        query={{ refId: 'A', ...defaultQuery, autoOffsetReset: AutoOffsetReset.EARLIEST } as KafkaQuery}
        app={'explore' as any}
      />
    );

    expect(screen.getByTestId('alert')).toBeInTheDocument();
    expect(screen.getByText('Potential higher load')).toBeInTheDocument();
  });

  it('calls fetchPartitions when fetch button is clicked', async () => {
    renderEditor({ topicName: 'test-topic' });
    const fetchButton = screen.getByText('Fetch');

    fireEvent.click(fetchButton);

    expect(mockDs.getTopicPartitions).toHaveBeenCalledWith('test-topic');
  });

  it('disables fetch button when no topic name or loading', () => {
    const { rerender } = renderEditor({ topicName: '' });
    const fetchButton = screen.getByText('Fetch');

    expect(fetchButton).toBeDisabled();

    rerender(
      <QueryEditor
        datasource={mockDs}
        onChange={onChange}
        onRunQuery={onRunQuery}
        query={{ refId: 'A', ...defaultQuery, topicName: 'test-topic' } as KafkaQuery}
        app={'explore' as any}
      />
    );

    expect(fetchButton).not.toBeDisabled();
  });

  it('commits topic and triggers query on Enter key', () => {
    renderEditor({ topicName: 'test-topic' });
    const input = screen.getByPlaceholderText('Enter topic name') as HTMLInputElement;

    fireEvent.keyDown(input, { key: 'Enter' });

    expect(onRunQuery).toHaveBeenCalled();
    expect(mockDs.getTopicPartitions).toHaveBeenCalledWith('test-topic');
  });

  it('shows available partitions in partition select after fetch', async () => {
    mockDs.getTopicPartitions.mockResolvedValueOnce([0, 1, 2, 3]);
    renderEditor({ topicName: 'test-topic' });

    const fetchButton = screen.getByText('Fetch');
    fireEvent.click(fetchButton);

    // Wait for the async operation to complete
    await waitFor(() => {
      const partitionSelect = document.getElementById('query-editor-partition') as HTMLSelectElement;
      // Includes placeholder option + All partitions + 4 partitions
      expect(partitionSelect.options).toHaveLength(6);
    });
  });

  it('handles fetch partitions error gracefully', async () => {
    const consoleError = jest.spyOn(console, 'error').mockImplementation(() => {});
    mockDs.getTopicPartitions.mockRejectedValueOnce(new Error('Network error'));

    renderEditor({ topicName: 'test-topic' });
    const fetchButton = screen.getByText('Fetch');

    fireEvent.click(fetchButton);

    await waitFor(() => {
      expect(consoleError).toHaveBeenCalledWith('Failed to fetch partitions:', expect.any(Error));
    });

    consoleError.mockRestore();
  });

  it('searches for topics when typing with debounce', async () => {
    renderEditor({ topicName: '' });
    const input = screen.getByPlaceholderText('Enter topic name') as HTMLInputElement;

    fireEvent.change(input, { target: { value: 'my' } });

    // The search is debounced, so we need to wait
    await waitFor(
      () => {
        expect(mockDs.searchTopics).toHaveBeenCalledWith('my', 10);
      },
      { timeout: 500 }
    );
  });

  it('handles topic search error gracefully', async () => {
    const consoleError = jest.spyOn(console, 'error').mockImplementation(() => {});
    mockDs.searchTopics.mockRejectedValueOnce(new Error('Search error'));

    renderEditor({ topicName: '' });
    const input = screen.getByPlaceholderText('Enter topic name') as HTMLInputElement;

    fireEvent.change(input, { target: { value: 'test' } });

    await waitFor(
      () => {
        expect(consoleError).toHaveBeenCalledWith('Failed to search topics:', expect.any(Error));
      },
      { timeout: 500 }
    );

    consoleError.mockRestore();
  });

  it('renders message format select with JSON as default', () => {
    renderEditor();
    const messageFormatSelect = screen.getAllByTestId('select')[3] as HTMLSelectElement; // Fourth select is message format

    expect(messageFormatSelect).toBeInTheDocument();
    expect(messageFormatSelect.value).toBe(MessageFormat.JSON);
  });

  it('calls onChange and onRunQuery when message format changes to Avro', () => {
    renderEditor({ messageFormat: MessageFormat.JSON });
    const messageFormatSelect = screen.getAllByTestId('select')[3];

    fireEvent.change(messageFormatSelect, { target: { value: MessageFormat.AVRO } });

    expect(onChange).toHaveBeenCalledWith({
      refId: 'A',
      ...defaultQuery,
      messageFormat: MessageFormat.AVRO,
    });
    expect(onRunQuery).toHaveBeenCalled();
  });

  it('shows Avro configuration when message format is Avro', () => {
    renderEditor({ messageFormat: MessageFormat.AVRO });
    expect(screen.getByText('Avro Schema Source')).toBeInTheDocument();
  });

  it('does not show Avro configuration when message format is JSON', () => {
    renderEditor({ messageFormat: MessageFormat.JSON });
    expect(screen.queryByText('Avro Schema Source')).not.toBeInTheDocument();
  });

  it('renders Avro schema source select with Schema Registry as default', () => {
    renderEditor({ messageFormat: MessageFormat.AVRO });
    const avroSourceSelect = screen.getAllByTestId('select')[4] as HTMLSelectElement; // Fifth select is avro source

    expect(avroSourceSelect).toBeInTheDocument();
    expect(avroSourceSelect.value).toBe(AvroSchemaSource.SCHEMA_REGISTRY);
  });

  it('calls onChange and onRunQuery when Avro schema source changes', () => {
    renderEditor({ messageFormat: MessageFormat.AVRO, avroSchemaSource: AvroSchemaSource.SCHEMA_REGISTRY });
    const avroSourceSelect = screen.getAllByTestId('select')[4];

    fireEvent.change(avroSourceSelect, { target: { value: AvroSchemaSource.INLINE_SCHEMA } });

    expect(onChange).toHaveBeenCalledWith({
      refId: 'A',
      ...defaultQuery,
      messageFormat: MessageFormat.AVRO,
      avroSchemaSource: AvroSchemaSource.INLINE_SCHEMA,
    });
    expect(onRunQuery).toHaveBeenCalled();
  });

  it('shows inline schema textarea when Avro schema source is Inline Schema', () => {
    renderEditor({ messageFormat: MessageFormat.AVRO, avroSchemaSource: AvroSchemaSource.INLINE_SCHEMA });
    expect(screen.getByPlaceholderText('Paste your Avro schema JSON here...')).toBeInTheDocument();
  });

  it('does not show inline schema textarea when Avro schema source is Schema Registry', () => {
    renderEditor({ messageFormat: MessageFormat.AVRO, avroSchemaSource: AvroSchemaSource.SCHEMA_REGISTRY });
    expect(screen.queryByPlaceholderText('Paste your Avro schema JSON here...')).not.toBeInTheDocument();
  });

  it('calls onChange and onRunQuery when Avro schema changes', () => {
    renderEditor({ messageFormat: MessageFormat.AVRO, avroSchemaSource: AvroSchemaSource.INLINE_SCHEMA });
    const textarea = screen.getByPlaceholderText('Paste your Avro schema JSON here...');

    fireEvent.change(textarea, { target: { value: '{"type": "record", "name": "Test"}' } });

    expect(onChange).toHaveBeenCalledWith({
      refId: 'A',
      ...defaultQuery,
      messageFormat: MessageFormat.AVRO,
      avroSchemaSource: AvroSchemaSource.INLINE_SCHEMA,
      avroSchema: '{"type": "record", "name": "Test"}',
    });
    expect(onRunQuery).toHaveBeenCalled();
  });
});<|MERGE_RESOLUTION|>--- conflicted
+++ resolved
@@ -1,12 +1,8 @@
 import React from 'react';
 import { render, screen, fireEvent, waitFor } from '@testing-library/react';
 import { QueryEditor } from '../QueryEditor';
-<<<<<<< HEAD
-import { AutoOffsetReset, TimestampMode, MessageFormat, defaultQuery, type KafkaQuery, AvroSchemaSource } from '../types';
-=======
-import { AutoOffsetReset, TimestampMode, defaultQuery, type KafkaQuery } from '../types';
+import { AutoOffsetReset, TimestampMode, defaultQuery, MessageFormat, AvroSchemaSource, type KafkaQuery } from '../types';
 import { deepFreeze } from '../test-utils/test-helpers';
->>>>>>> aba28491
 
 // Mock @grafana/ui components
 jest.mock('@grafana/ui', () => ({
