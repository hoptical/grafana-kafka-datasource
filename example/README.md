--- conflicted
+++ resolved
@@ -73,13 +73,9 @@
 	]
 	```
 
-<<<<<<< HEAD
 All shapes are supported by the plugin and help test flattening, array handling, and nested data. Avro format supports `flat` and `nested` shapes only.
-=======
+
 Null reproduction: All shapes periodically set fields like `value1` or `value2` to `null` to reproduce the Grafana frame type flip in realistic payloads.
-
-All shapes are supported by the plugin and help test flattening, array handling, and nested data.
->>>>>>> a27df303
 
 #### Other options
 - `-format <json|avro>`: Message format (default: json)
