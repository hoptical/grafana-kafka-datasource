services:
  grafana:
    user: root
    container_name: 'hamedkarbasi93-kafka-datasource'

    build:
      context: .
      args:
        grafana_image: ${GRAFANA_IMAGE:-grafana-enterprise}
<<<<<<< HEAD
        grafana_version: ${GRAFANA_VERSION:-12.1.1}
=======
        grafana_version: ${GRAFANA_VERSION:-12.2.0}
>>>>>>> a27df303
        development: ${DEVELOPMENT:-false}
        anonymous_auth_enabled: ${ANONYMOUS_AUTH_ENABLED:-true}
    ports:
      - 3000:3000/tcp
      - 2345:2345/tcp # delve
    security_opt:
      - 'apparmor:unconfined'
      - 'seccomp:unconfined'
    cap_add:
      - SYS_PTRACE
    volumes:
      - ../dist:/var/lib/grafana/plugins/hamedkarbasi93-kafka-datasource
      - ../provisioning:/etc/grafana/provisioning
      - ..:/root/hamedkarbasi93-kafka-datasource

    environment:
      NODE_ENV: development
      GF_LOG_FILTERS: plugin.hamedkarbasi93-kafka-datasource:debug
      GF_LOG_LEVEL: debug
      GF_DATAPROXY_LOGGING: 1
      GF_PLUGINS_ALLOW_LOADING_UNSIGNED_PLUGINS: hamedkarbasi93-kafka-datasource<|MERGE_RESOLUTION|>--- conflicted
+++ resolved
@@ -7,11 +7,7 @@
       context: .
       args:
         grafana_image: ${GRAFANA_IMAGE:-grafana-enterprise}
-<<<<<<< HEAD
-        grafana_version: ${GRAFANA_VERSION:-12.1.1}
-=======
         grafana_version: ${GRAFANA_VERSION:-12.2.0}
->>>>>>> a27df303
         development: ${DEVELOPMENT:-false}
         anonymous_auth_enabled: ${ANONYMOUS_AUTH_ENABLED:-true}
     ports:
